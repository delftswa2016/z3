/**
Copyright (c) 2012-2014 Microsoft Corporation
   
Module Name:

   InterpolationContext.java

Abstract:

Author:

    @author Christoph Wintersteiger (cwinter) 2012-03-15

Notes:
    
**/ 

package com.microsoft.z3;

import java.util.Map;
import java.lang.String;

import com.microsoft.z3.enumerations.Z3_lbool;

/** 
 *  The InterpolationContext is suitable for generation of interpolants.
 *
 * Remarks: For more information on interpolation please refer
 * too the C/C++ API, which is well documented. 
 **/
public class InterpolationContext extends Context
{
    /**
     * Constructor.
     **/
    public InterpolationContext()
    {
        m_ctx = Native.mkInterpolationContext(0);
        initContext(); 
    }

    /** 
     * Constructor.
     *
     * 
     * Remarks: 
     * @see Context#Context
     **/
    public InterpolationContext(Map<String, String> settings)
    { 
        long cfg = Native.mkConfig();
        for (Map.Entry<String, String> kv : settings.entrySet())
            Native.setParamValue(cfg, kv.getKey(), kv.getValue());
        m_ctx = Native.mkInterpolationContext(cfg);
        Native.delConfig(cfg);
        initContext();
    }

    /** 
      * Create an expression that marks a formula position for interpolation.
      * @throws Z3Exception 
      **/
    public BoolExpr MkInterpolant(BoolExpr a)
    {
        checkContextMatch(a);        
        return new BoolExpr(this, Native.mkInterpolant(nCtx(), a.getNativeObject()));
    }

    /**
     * Computes an interpolant.
     * Remarks: For more information on interpolation please refer
     * too the function Z3_get_interpolant in the C/C++ API, which is 
     * well documented.
     * @throws Z3Exception 
     **/
    public BoolExpr[] GetInterpolant(Expr pf, Expr pat, Params p)
    {
        checkContextMatch(pf);
        checkContextMatch(pat);
        checkContextMatch(p);

        ASTVector seq = new ASTVector(this, Native.getInterpolant(nCtx(), pf.getNativeObject(), pat.getNativeObject(), p.getNativeObject()));
        return seq.ToBoolExprArray();
    }

    public class ComputeInterpolantResult 
    {
        public Z3_lbool status = Z3_lbool.Z3_L_UNDEF;
        public BoolExpr[] interp = null;
        public Model model = null;
    };
    
    /**
     * Computes an interpolant.   
     * Remarks: For more information on interpolation please refer
     * too the function Z3_compute_interpolant in the C/C++ API, which is 
     * well documented.
     * @throws Z3Exception 
     **/
    public ComputeInterpolantResult ComputeInterpolant(Expr pat, Params p)
    {
        checkContextMatch(pat);
        checkContextMatch(p);

        ComputeInterpolantResult res = new ComputeInterpolantResult();
        Native.LongPtr n_i = new Native.LongPtr();
        Native.LongPtr n_m = new Native.LongPtr();
        res.status = Z3_lbool.fromInt(Native.computeInterpolant(nCtx(), pat.getNativeObject(), p.getNativeObject(), n_i, n_m));        
<<<<<<< HEAD
        if (res.status == Z3_lbool.Z3_L_FALSE) {xx
	    res.interp = new BoolExpr[Native.astVectorSize(nCtx(), n_i.value)];
	    for (int i = 0; i < res.interp.Length; ++i) {
		res.interp[i] = new BoolExpr(this, Native.astVectorGet(nCtx(), i));
	    }
	}
=======
        if (res.status == Z3_lbool.Z3_L_FALSE)
            res.interp = (new ASTVector(this, n_i.value)).ToBoolExprArray();
>>>>>>> 156ba653
        if (res.status == Z3_lbool.Z3_L_TRUE) res.model = new Model(this, n_m.value);
        return res;
    }

    ///  
    /// Return a string summarizing cumulative time used for interpolation.
    ///    
    /// Remarks: For more information on interpolation please refer
    /// too the function Z3_interpolation_profile in the C/C++ API, which is 
    /// well documented.
    public String InterpolationProfile()
    {
        return Native.interpolationProfile(nCtx());
    }

    public class CheckInterpolantResult
    {
        public int return_value = 0;
        public String error = null;
    }
    
    ///  
    /// Checks the correctness of an interpolant.
    ///    
    /// Remarks: For more information on interpolation please refer
    /// too the function Z3_check_interpolant in the C/C++ API, which is 
    /// well documented.
    public CheckInterpolantResult CheckInterpolant(Expr[] cnsts, int[] parents, BoolExpr[] interps, String error, Expr[] theory)
    {
        CheckInterpolantResult res = new CheckInterpolantResult();
        Native.StringPtr n_err_str = new Native.StringPtr();
        res.return_value = Native.checkInterpolant(nCtx(),
                                        cnsts.length,
                                        Expr.arrayToNative(cnsts),
                                        parents,
                                        Expr.arrayToNative(interps),
                                        n_err_str,
                                        theory.length,
                                        Expr.arrayToNative(theory));
        res.error = n_err_str.value;
        return res;
    }

    public class ReadInterpolationProblemResult 
    {
        public int return_value = 0;
        public Expr[] cnsts;
        public int[] parents;
        public String error;
        public Expr[] theory;
    };
    
    ///  
    /// Reads an interpolation problem from a file.
    ///    
    /// Remarks: For more information on interpolation please refer
    /// too the function Z3_read_interpolation_problem in the C/C++ API, which is 
    /// well documented.
    public ReadInterpolationProblemResult ReadInterpolationProblem(String filename, Expr[] cnsts, int[] parents, String error, Expr[] theory)
    {
        ReadInterpolationProblemResult res = new ReadInterpolationProblemResult();
        
        Native.IntPtr n_num = new Native.IntPtr();
        Native.IntPtr n_num_theory = new Native.IntPtr();
        Native.ObjArrayPtr n_cnsts = new Native.ObjArrayPtr();
        Native.UIntArrayPtr n_parents = new Native.UIntArrayPtr();
        Native.ObjArrayPtr n_theory = new Native.ObjArrayPtr();
        Native.StringPtr n_err_str = new Native.StringPtr();
        res.return_value = Native.readInterpolationProblem(nCtx(), n_num, n_cnsts, n_parents, filename, n_err_str, n_num_theory, n_theory);
        int num = n_num.value;
        int num_theory = n_num_theory.value;
        res.error = n_err_str.value;
        res.cnsts = new Expr[num];
        res.parents = new int[num];
        theory = new Expr[num_theory];
        for (int i = 0; i < num; i++)
        {
            res.cnsts[i] = Expr.create(this, n_cnsts.value[i]);
            res.parents[i] = n_parents.value[i];
        }
        for (int i = 0; i < num_theory; i++)
            res.theory[i] = Expr.create(this, n_theory.value[i]);
        return res;
    }
    
    ///  
    /// Writes an interpolation problem to a file.
    ///    
    /// Remarks: For more information on interpolation please refer
    /// too the function Z3_write_interpolation_problem in the C/C++ API, which is 
    /// well documented.
    public void WriteInterpolationProblem(String filename, Expr[] cnsts, int[] parents, String error, Expr[] theory)
    {
        Native.writeInterpolationProblem(nCtx(), cnsts.length, Expr.arrayToNative(cnsts), parents, filename, theory.length, Expr.arrayToNative(theory));     
    }
}<|MERGE_RESOLUTION|>--- conflicted
+++ resolved
@@ -106,18 +106,10 @@
         Native.LongPtr n_i = new Native.LongPtr();
         Native.LongPtr n_m = new Native.LongPtr();
         res.status = Z3_lbool.fromInt(Native.computeInterpolant(nCtx(), pat.getNativeObject(), p.getNativeObject(), n_i, n_m));        
-<<<<<<< HEAD
-        if (res.status == Z3_lbool.Z3_L_FALSE) {xx
-	    res.interp = new BoolExpr[Native.astVectorSize(nCtx(), n_i.value)];
-	    for (int i = 0; i < res.interp.Length; ++i) {
-		res.interp[i] = new BoolExpr(this, Native.astVectorGet(nCtx(), i));
-	    }
-	}
-=======
         if (res.status == Z3_lbool.Z3_L_FALSE)
             res.interp = (new ASTVector(this, n_i.value)).ToBoolExprArray();
->>>>>>> 156ba653
-        if (res.status == Z3_lbool.Z3_L_TRUE) res.model = new Model(this, n_m.value);
+        if (res.status == Z3_lbool.Z3_L_TRUE) 
+            res.model = new Model(this, n_m.value);
         return res;
     }
 
