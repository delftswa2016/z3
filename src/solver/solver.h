--- conflicted
+++ resolved
@@ -129,8 +129,6 @@
        \brief Display the content of this solver.
     */
     virtual void display(std::ostream & out) const;
-<<<<<<< HEAD
-
     class scoped_push {
         solver& s;
         bool    m_nopop;
@@ -139,10 +137,8 @@
         ~scoped_push() { if (!m_nopop) s.pop(1); }
         void disable_pop() { m_nopop = true; }
     };
-=======
 protected:
     virtual void set_cancel(bool f) = 0;
->>>>>>> 4995ce1f
 
 };
 
