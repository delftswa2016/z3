/*++
Copyright (c) 2012 Microsoft Corporation

Module Name:

    goal2nlsat.cpp

Abstract:

    "Compile" a goal into the nonlinear arithmetic engine.
    Non-arithmetic atoms are "abstracted" into boolean variables.
    Non-supported terms are "abstracted" into variables.

    The mappings can be used to convert back the state of the 
    engine into a goal.

Author:

    Leonardo (leonardo) 2012-01-02

Notes:

--*/
#include"goal2nlsat.h"
#include"goal.h"
#include"goal_util.h"
#include"nlsat_solver.h"
#include"expr2polynomial.h"
#include"expr2var.h"
#include"arith_decl_plugin.h"
#include"tactic.h"
#include"ast_smt2_pp.h"
#include"polynomial.h"
#include"algebraic_numbers.h"

struct goal2nlsat::imp {
    struct nlsat_expr2polynomial : public expr2polynomial {
        nlsat::solver & m_solver;
        nlsat_expr2polynomial(nlsat::solver & s, ast_manager & m, polynomial::manager & pm, expr2var * e2v):
            expr2polynomial(m, pm, e2v),
            m_solver(s) {
        }

        virtual bool is_int(polynomial::var x) const {
            return m_solver.is_int(x);
        }

        virtual polynomial::var mk_var(bool is_int) {
            return m_solver.mk_var(is_int);
        }
    };
    
    ast_manager &             m;
    nlsat::solver &           m_solver;
    polynomial::manager &     m_pm;
    unsynch_mpq_manager &     m_qm;
    arith_util                m_util;
    expr2var &                m_a2b;
    expr2var &                m_t2x;
    nlsat_expr2polynomial     m_expr2poly;
    polynomial::factor_params m_fparams;

    unsigned long long        m_max_memory;
    bool                      m_factor;


    imp(ast_manager & _m, params_ref const & p, nlsat::solver & s, expr2var & a2b, expr2var & t2x):
        m(_m),
        m_solver(s),
        m_pm(s.pm()),
        m_qm(s.qm()),
        m_util(m),
        m_a2b(a2b),
        m_t2x(t2x),
        m_expr2poly(m_solver, m, m_solver.pm(), &m_t2x) {
        updt_params(p);
    }

    void updt_params(params_ref const & p) {
        m_max_memory   = megabytes_to_bytes(p.get_uint("max_memory", UINT_MAX));
        m_factor       = p.get_bool("factor", true);  
        m_fparams.updt_params(p);
    }

    nlsat::atom::kind flip(nlsat::atom::kind k) {
        switch (k) {
        case nlsat::atom::EQ: return k;
        case nlsat::atom::LT: return nlsat::atom::GT;
        case nlsat::atom::GT: return nlsat::atom::LT;
        default:
            UNREACHABLE();
            return k;
        }
    }

    nlsat::bool_var factor_atom(polynomial::polynomial * p, nlsat::atom::kind k) {
        sbuffer<bool> is_even;
        ptr_buffer<polynomial::polynomial> ps;
        polynomial::factors fs(m_pm);
        m_pm.factor(p, fs, m_fparams);
        TRACE("goal2nlsat_bug", tout << "factors:\n" << fs << "\n";); 
        SASSERT(fs.distinct_factors() > 0);
        for (unsigned i = 0; i < fs.distinct_factors(); i++) {
            ps.push_back(fs[i]);
            is_even.push_back(fs.get_degree(i) % 2 == 0);
        }
        if (m_qm.is_neg(fs.get_constant()))
            k = flip(k);
        return m_solver.mk_ineq_atom(k, ps.size(), ps.c_ptr(), is_even.c_ptr());
    }

    nlsat::literal process_atom(app * f, nlsat::atom::kind k) {
        SASSERT(f->get_num_args() == 2);
        expr * lhs = f->get_arg(0);
        expr * rhs = f->get_arg(1);
        polynomial_ref p1(m_pm);
        polynomial_ref p2(m_pm);
        scoped_mpz d1(m_qm);
        scoped_mpz d2(m_qm);
        m_expr2poly.to_polynomial(lhs, p1, d1);
        m_expr2poly.to_polynomial(rhs, p2, d2);
        scoped_mpz lcm(m_qm);
        m_qm.lcm(d1, d2, lcm);
        m_qm.div(lcm, d1, d1);
        m_qm.div(lcm, d2, d2);
        m_qm.neg(d2);
        polynomial_ref p(m_pm);
        p = m_pm.addmul(d1, m_pm.mk_unit(), p1, d2, m_pm.mk_unit(), p2);
        TRACE("goal2nlsat_bug", tout << "p: " << p << "\nk: " << k << "\n";);
        if (is_const(p)) {
            int sign;
            if (is_zero(p))
                sign = 0;
            else
                sign = m_qm.is_pos(m_pm.coeff(p, 0)) ? 1 : -1;
            switch (k) {
            case nlsat::atom::EQ: return sign == 0 ? nlsat::true_literal : nlsat::false_literal;
            case nlsat::atom::LT: return sign <  0 ? nlsat::true_literal : nlsat::false_literal;
            case nlsat::atom::GT: return sign >  0 ? nlsat::true_literal : nlsat::false_literal;
            default:
                UNREACHABLE();
                return nlsat::true_literal;
            }
        }
        if (m_factor) {
            return nlsat::literal(factor_atom(p, k), false);
        }
        else {
            bool is_even = false;
            polynomial::polynomial * _p = p.get();
            return nlsat::literal(m_solver.mk_ineq_atom(k, 1, &_p, &is_even), false);
        }
    }

    nlsat::literal process_eq(app * f) {
        return process_atom(f, nlsat::atom::EQ);
    }

    nlsat::literal process_le(app * f) {
        return ~process_atom(f, nlsat::atom::GT);
    }

    nlsat::literal process_ge(app * f) {
        return ~process_atom(f, nlsat::atom::LT);
    }

    // everything else is compiled as a boolean variable
    nlsat::bool_var process_bvar(expr * f) {
        if (m_a2b.is_var(f)) {
            return static_cast<nlsat::bool_var>(m_a2b.to_var(f));
        }
        else {
            nlsat::bool_var b = m_solver.mk_bool_var();
            m_a2b.insert(f, b);
            return b;
        }
    }

    nlsat::literal process_atom(expr * f) {
        if (m.is_eq(f)) {
            if (m_util.is_int_real(to_app(f)->get_arg(0)))
                return process_eq(to_app(f));
            else
                return nlsat::literal(process_bvar(f), false);                
        }
        else if (m_util.is_le(f)) {
            return process_le(to_app(f));
        }
        else if (m_util.is_ge(f)) {
            return process_ge(to_app(f));
        }
        else if (is_app(f)) {
            if (to_app(f)->get_family_id() == m.get_basic_family_id()) {
                switch (to_app(f)->get_decl_kind()) {
                case OP_TRUE:
                case OP_FALSE:
                    TRACE("goal2nlsat", tout << "f: " << mk_ismt2_pp(f, m) << "\n";);
                    throw tactic_exception("apply simplify before applying nlsat");
                case OP_AND:
                case OP_OR:
                case OP_IFF:
                case OP_XOR:
                case OP_NOT:
                case OP_IMPLIES:
                    throw tactic_exception("convert goal into cnf before applying nlsat");
                case OP_DISTINCT:
                    throw tactic_exception("eliminate distinct operator (use tactic '(using-params simplify :blast-distinct true)') before applying nlsat");
                default:
                    UNREACHABLE();
                    return nlsat::literal(nlsat::null_bool_var, false);
                }
            }
            else if (to_app(f)->get_family_id() == m_util.get_family_id()) {
                throw tactic_exception("apply purify-arith before applying nlsat");
            }
            else {
                return nlsat::literal(process_bvar(f), false);
            }
        }
        else {
            SASSERT(is_quantifier(f));
            return nlsat::literal(process_bvar(f), false);
        }
    }
    
    nlsat::literal process_literal(expr * f) {
        bool neg = false;
        while (m.is_not(f, f))
            neg = !neg;
        nlsat::literal l = process_atom(f);
        if (neg)
            l.neg();
        return l;
    }

    void process(expr * f, expr_dependency * dep) {
        unsigned num_lits;
        expr * const * lits;
        if (m.is_or(f)) {
            num_lits = to_app(f)->get_num_args();
            lits = to_app(f)->get_args();
        }
        else {
            num_lits = 1;
            lits = &f;
        }
        sbuffer<nlsat::literal> ls;
        for (unsigned i = 0; i < num_lits; i++) {
            ls.push_back(process_literal(lits[i]));
        }
        m_solver.mk_clause(ls.size(), ls.c_ptr(), dep);
    }

    void operator()(goal const & g) {
        if (has_term_ite(g))
            throw tactic_exception("eliminate term-ite before applying nlsat");
        unsigned sz = g.size();
        for (unsigned i = 0; i < sz; i++) {
            process(g.form(i), g.dep(i));
        }
    }

};

struct goal2nlsat::scoped_set_imp {
    goal2nlsat & m_owner; 
    scoped_set_imp(goal2nlsat & o, imp & i):m_owner(o) {
        m_owner.m_imp = &i;        
    }
    
    ~scoped_set_imp() {
        m_owner.m_imp = 0;        
    }
};

goal2nlsat::goal2nlsat() {
    m_imp = 0;
}

goal2nlsat::~goal2nlsat() {
    SASSERT(m_imp == 0);
}
    
void goal2nlsat::collect_param_descrs(param_descrs & r) {
    insert_max_memory(r);
    r.insert("factor", CPK_BOOL, "(default: true) factor polynomials.");
    polynomial::factor_params::get_param_descrs(r);
}
    
void goal2nlsat::operator()(goal const & g, params_ref const & p, nlsat::solver & s, expr2var & a2b, expr2var & t2x) {
    imp local_imp(g.m(), p, s, a2b, t2x);
    scoped_set_imp setter(*this, local_imp);
    local_imp(g);
}
<<<<<<< HEAD

    
void goal2nlsat::set_cancel(bool f) {
    if (m_imp)
        m_imp->set_cancel(f);
}




struct nlsat2goal::imp {
    ast_manager& m;
    arith_util   a;
    u_map<expr*> const* m_x2t;
public:
    imp(ast_manager& m):m(m),a(m) {}

    expr_ref operator()(nlsat::solver& s, u_map<expr*> const& b2a, u_map<expr*> const& x2t, nlsat::literal l) {
        m_x2t = &x2t;
        expr_ref result(m);
        expr* t;
        if (b2a.find(l.var(), t)) {
            result = t;
        }
        else {
            nlsat::atom const* at = s.bool_var2atom(l.var());
            SASSERT(at != 0);
            if (at->is_ineq_atom()) {
                nlsat::ineq_atom const* ia = to_ineq_atom(at);
                unsigned sz = ia->size();
                expr_ref_vector ps(m);
                bool is_int = true;
                for (unsigned i = 0; is_int && i < sz; ++i) {
                    is_int = poly_is_int(ia->p(i));
                }
                for (unsigned i = 0; i < sz; ++i) {
                    polynomial::polynomial* p = ia->p(i);
                    expr_ref t = poly2expr(s, p, is_int);
                    if (ia->is_even(i)) {
                        t = a.mk_power(t, a.mk_numeral(rational(2), a.is_int(t)));
                    }
                    ps.push_back(t);
                }
                result = a.mk_mul_simplify(ps);
                expr_ref zero(m);
                zero = a.mk_numeral(rational(0), a.is_int(result));
                switch (ia->get_kind()) {
                case nlsat::atom::EQ:
                    result = m.mk_eq(result, zero);
                    break;
                case nlsat::atom::LT:
                    if (l.sign()) {
                        l.neg();
                        result = a.mk_ge(result, zero);
                    }
                    else {
                        result = a.mk_lt(result, zero);
                    }
                    break;
                case nlsat::atom::GT:
                    if (l.sign()) {
                        l.neg();
                        result = a.mk_le(result, zero);
                    }
                    else {
                        result = a.mk_gt(result, zero);
                    }
                    break;
                default:
                    UNREACHABLE();
                }
            }
            else {
                //nlsat::root_atom const* ra = nlsat::to_root_atom(at);
                //ra->i();
                //expr_ref p = poly2expr(s, ra->p());
                //expr*    x = m_x2t->find(ra->x());
                std::ostringstream strm;
                s.display(strm, l.sign()?~l:l);
                result = m.mk_const(symbol(strm.str().c_str()), m.mk_bool_sort());
            }
        }

        if (l.sign()) {
            result = m.mk_not(result);
        }
        return result;
    }

    expr_ref poly2expr(nlsat::solver& s, polynomial::polynomial* p, bool is_int) {
        expr_ref result(m);
        unsigned sz = polynomial::manager::size(p);
        expr_ref_vector args(m);
        for (unsigned i = 0; i < sz; ++i) {
            args.push_back(mono2expr(s, 
                                     polynomial::manager::coeff(p, i), 
                                     polynomial::manager::get_monomial(p, i), is_int));
        }
        result = a.mk_add_simplify(args);
        return result;
    }

    expr_ref mono2expr(nlsat::solver& s, polynomial::numeral const& c, polynomial::monomial* mon, bool is_int) {
        expr_ref result(m);
        expr_ref_vector args(m);
        unsigned sz = polynomial::manager::size(mon);
        for (unsigned i = 0; i < sz; ++i) {
            unsigned d = polynomial::manager::degree(mon, i);
            expr* t = m_x2t->find(polynomial::manager::get_var(mon, i));
            SASSERT(d >= 1);
            if (d == 1) {
                args.push_back(t);
            }
            else {
                args.push_back(a.mk_power(t, a.mk_numeral(rational(d), a.is_int(t))));
            }
        }
        if (!s.pm().m().is_one(c)) {
            args.push_back(a.mk_numeral(c, is_int));
        }
        result = a.mk_mul_simplify(args);
        return result;
    }

    bool poly_is_int(polynomial::polynomial* p) {
        bool is_int = true;
        unsigned sz = polynomial::manager::size(p);
        for (unsigned i = 0; is_int && i < sz; ++i) {
            is_int = mono_is_int(polynomial::manager::get_monomial(p, i));
        }
        return is_int;
    }

    bool mono_is_int(polynomial::monomial* mon) {
        bool is_int = true;
        unsigned sz = polynomial::manager::size(mon);
        for (unsigned i = 0; is_int && i < sz; ++i) {
            is_int = a.is_int(m_x2t->find(polynomial::manager::get_var(mon, i)));
        }
        return is_int;
    }
};


nlsat2goal::nlsat2goal(ast_manager& m) {
    m_imp = alloc(imp, m);
}


nlsat2goal::~nlsat2goal() {
    dealloc(m_imp);
}

expr_ref nlsat2goal::operator()(nlsat::solver& s, u_map<expr*> const& b2a, u_map<expr*> const& x2t, nlsat::literal l) {
    return (*m_imp)(s, b2a, x2t, l);
}

=======
    
>>>>>>> c2ab9b72
<|MERGE_RESOLUTION|>--- conflicted
+++ resolved
@@ -292,16 +292,8 @@
     scoped_set_imp setter(*this, local_imp);
     local_imp(g);
 }
-<<<<<<< HEAD
-
-    
-void goal2nlsat::set_cancel(bool f) {
-    if (m_imp)
-        m_imp->set_cancel(f);
-}
-
-
-
+
+    
 
 struct nlsat2goal::imp {
     ast_manager& m;
@@ -450,6 +442,3 @@
     return (*m_imp)(s, b2a, x2t, l);
 }
 
-=======
-    
->>>>>>> c2ab9b72
