--- conflicted
+++ resolved
@@ -523,11 +523,7 @@
 /**
    The ids of expressions and declarations are in different ranges. 
 */
-<<<<<<< HEAD
 const unsigned c_first_decl_id = (1u << 31u);
-=======
-const unsigned c_first_decl_id = (1u << 31);
->>>>>>> 4b6b7182
 
 /**
    \brief Superclass for function declarations and sorts.
