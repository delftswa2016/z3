/*++
Copyright (c) 2013 Microsoft Corporation

Module Name:

    opt_context.cpp

Abstract:

    Facility for running optimization problem.

Author:

    Anh-Dung Phan (t-anphan) 2013-10-16

Notes:

--*/

#include "opt_context.h"
#include "ast_pp.h"
#include "opt_solver.h"
#include "opt_params.hpp"
#include "for_each_expr.h"
#include "goal.h"
#include "tactic.h"
#include "lia2card_tactic.h"
#include "elim01_tactic.h"
#include "solve_eqs_tactic.h"
#include "simplify_tactic.h"
#include "propagate_values_tactic.h"
#include "solve_eqs_tactic.h"
#include "elim_uncnstr_tactic.h"
#include "tactical.h"
#include "model_smt2_pp.h"
#include "card2bv_tactic.h"
#include "eq2bv_tactic.h"
#include "inc_sat_solver.h"
#include "bv_decl_plugin.h"
#include "pb_decl_plugin.h"
#include "ast_smt_pp.h"
#include "filter_model_converter.h"
#include "ast_pp_util.h"
#include "inc_sat_solver.h"

namespace opt {

    void context::scoped_state::push() {
        m_hard_lim.push_back(m_hard.size());
        m_objectives_lim.push_back(m_objectives.size());        
        m_objectives_term_trail_lim.push_back(m_objectives_term_trail.size());
    }

    void context::scoped_state::pop() {
        m_hard.resize(m_hard_lim.back());
        unsigned k = m_objectives_term_trail_lim.back();
        while (m_objectives_term_trail.size() > k) {
            unsigned idx = m_objectives_term_trail.back();
            m_objectives[idx].m_terms.pop_back();
            m_objectives[idx].m_weights.pop_back();
            m_objectives_term_trail.pop_back();
        }
        m_objectives_term_trail_lim.pop_back();
        k = m_objectives_lim.back();
        while (m_objectives.size() > k) {
            objective& obj = m_objectives.back();
            if (obj.m_type == O_MAXSMT) {
                m_indices.erase(obj.m_id);
            }
            m_objectives.pop_back();
        }
        m_objectives_lim.pop_back();            
        m_hard_lim.pop_back();   
    }
    
    void context::scoped_state::add(expr* hard) {
        m_hard.push_back(hard);
    }

    bool context::scoped_state::set(ptr_vector<expr> & hard) {
        bool eq = hard.size() == m_hard.size();
        for (unsigned i = 0; eq && i < hard.size(); ++i) {
            eq = hard[i] == m_hard[i].get();
        }
        m_hard.reset();
        m_hard.append(hard.size(), hard.c_ptr());
        return !eq;
    }

    unsigned context::scoped_state::add(expr* f, rational const& w, symbol const& id) {
        if (w.is_neg()) {
            throw default_exception("Negative weight supplied. Weight should be positive");
        }
        if (w.is_zero()) {
            throw default_exception("Zero weight supplied. Weight should be positive");
        }
        if (!m.is_bool(f)) {
            throw default_exception("Soft constraint should be Boolean");
        }
        if (!m_indices.contains(id)) {
            m_objectives.push_back(objective(m, id));
            m_indices.insert(id, m_objectives.size() - 1);
        }
        SASSERT(m_indices.contains(id));        
        unsigned idx = m_indices[id];
        m_objectives[idx].m_terms.push_back(f);
        m_objectives[idx].m_weights.push_back(w);
        m_objectives_term_trail.push_back(idx);
        return idx;
    }

    unsigned context::scoped_state::add(app* t, bool is_max) {
        app_ref tr(t, m);
        if (!m_bv.is_bv(t) && !m_arith.is_int_real(t)) {
            throw default_exception("Objective must be bit-vector, integer or real");   
        }
        unsigned index = m_objectives.size();
        m_objectives.push_back(objective(is_max, tr, index));
        return index;
    }

    context::context(ast_manager& m):
        m(m),
        m_arith(m),
        m_bv(m),
        m_hard_constraints(m),
        m_solver(0),
        m_box_index(UINT_MAX),
        m_optsmt(m),
        m_scoped_state(m),
        m_fm(m),
        m_objective_refs(m),
        m_enable_sat(false),
        m_is_clausal(false),
        m_pp_neat(false)
    {
        params_ref p;
        p.set_bool("model", true);
        p.set_bool("unsat_core", true);
        updt_params(p);
    }

    context::~context() {
        reset_maxsmts();
    }

    void context::reset_maxsmts() {
        map_t::iterator it = m_maxsmts.begin(), end = m_maxsmts.end();
        for (; it != end; ++it) {
            dealloc(it->m_value);
        }
        m_maxsmts.reset();
    }

    void context::push() {
        m_scoped_state.push();
    }

    void context::pop(unsigned n) {
        for (unsigned i = 0; i < n; ++i) {
            m_scoped_state.pop();
        }
        clear_state();
        reset_maxsmts();
        m_optsmt.reset();        
        m_hard_constraints.reset();
    }

    void context::set_hard_constraints(ptr_vector<expr>& fmls) {
        if (m_scoped_state.set(fmls)) {
            clear_state();
        }
    }

    void context::add_hard_constraint(expr* f) { 
        m_scoped_state.add(f);
        clear_state();
    }

    unsigned context::add_soft_constraint(expr* f, rational const& w, symbol const& id) { 
        clear_state();
        return m_scoped_state.add(f, w, id);
    }

    unsigned context::add_objective(app* t, bool is_max) {
        clear_state();
        return m_scoped_state.add(t, is_max);
    }

    void context::import_scoped_state() {
        m_optsmt.reset();        
        reset_maxsmts();
        m_objectives.reset();
        m_hard_constraints.reset();
        scoped_state& s = m_scoped_state;        
        for (unsigned i = 0; i < s.m_objectives.size(); ++i) {
            objective& obj = s.m_objectives[i];
            m_objectives.push_back(obj);
            if (obj.m_type == O_MAXSMT) {
                add_maxsmt(obj.m_id);
            }
        }
        m_hard_constraints.append(s.m_hard);
    }

    lbool context::optimize() {
        if (m_pareto) {
            return execute_pareto();
        }
        if (m_box_index != UINT_MAX) {
            return execute_box();
        }
        clear_state();
        init_solver(); 
        import_scoped_state(); 
        normalize();
        internalize();
        update_solver();
        solver& s = get_solver();
        for (unsigned i = 0; i < m_hard_constraints.size(); ++i) {
            TRACE("opt", tout << "Hard constraint: " << mk_ismt2_pp(m_hard_constraints[i].get(), m) << std::endl;);
            s.assert_expr(m_hard_constraints[i].get());
        }
        display_benchmark();
        IF_VERBOSE(1, verbose_stream() << "(optimize:check-sat)\n";);
        lbool is_sat = s.check_sat(0,0);
        TRACE("opt", tout << "initial search result: " << is_sat << "\n";);
        if (is_sat != l_false) {
            s.get_model(m_model);
        }
        if (is_sat != l_true) {
            return is_sat;
        }
        IF_VERBOSE(1, verbose_stream() << "(optimize:sat)\n";);
        TRACE("opt", model_smt2_pp(tout, m, *m_model, 0););
        m_optsmt.setup(*m_opt_solver.get());
        update_lower();
        switch (m_objectives.size()) {
        case 0:
            return is_sat;
        case 1:
            return execute(m_objectives[0], true, false);
        default: {
            opt_params optp(m_params);
            symbol pri = optp.priority();
            if (pri == symbol("pareto")) {
                return execute_pareto();
            }
            else if (pri == symbol("box")) {
                return execute_box();
            }
            else {
                return execute_lex();
            }
        }
        }
    }


    bool context::print_model() const {
        opt_params optp(m_params);
        return optp.print_model();
    }

    void context::get_base_model(model_ref& mdl) {
        mdl = m_model;
    }

    void context::fix_model(model_ref& mdl) {
        if (mdl) {
            if (m_model_converter) {
                (*m_model_converter)(mdl, 0);
            }
            m_fm(mdl, 0);
        }
    }

    void context::set_model(model_ref& mdl) {
        m_model = mdl;
        fix_model(mdl);
    }

    void context::get_model(model_ref& mdl) {
        mdl = m_model;
        fix_model(mdl);
    }

    lbool context::execute_min_max(unsigned index, bool committed, bool scoped, bool is_max) {
        if (scoped) get_solver().push();            
        lbool result = m_optsmt.lex(index, is_max);
        if (result == l_true) m_optsmt.get_model(m_model);
        if (scoped) get_solver().pop(1);        
        if (result == l_true && committed) m_optsmt.commit_assignment(index);
        return result;
    }
    
    lbool context::execute_maxsat(symbol const& id, bool committed, bool scoped) {
        model_ref tmp;
        maxsmt& ms = *m_maxsmts.find(id);
        if (scoped) get_solver().push();            
        lbool result = ms();
        if (result != l_false && (ms.get_model(tmp), tmp.get())) ms.get_model(m_model);
        if (scoped) get_solver().pop(1);
        if (result == l_true && committed) ms.commit_assignment();
        return result;
    }

    lbool context::execute(objective const& obj, bool committed, bool scoped) {
        switch(obj.m_type) {
        case O_MAXIMIZE: return execute_min_max(obj.m_index, committed, scoped, true);
        case O_MINIMIZE: return execute_min_max(obj.m_index, committed, scoped, false);
        case O_MAXSMT: return execute_maxsat(obj.m_id, committed, scoped);
        default: UNREACHABLE(); return l_undef;
        }
    }
    
    lbool context::execute_lex() {
        lbool r = l_true;
        IF_VERBOSE(1, verbose_stream() << "(optsmt:lex)\n";);
        for (unsigned i = 0; r == l_true && i < m_objectives.size(); ++i) {
            bool is_last = i + 1 == m_objectives.size();
            r = execute(m_objectives[i], i + 1 < m_objectives.size(), !is_last);
            if (r == l_true && !get_lower_as_num(i).is_finite()) {
                return r;
            }
            if (r == l_true && i + 1 < m_objectives.size()) {
                update_lower();
            }
        }
        DEBUG_CODE(if (r == l_true) validate_lex(););
        return r;
    }    

    lbool context::execute_box() {
        if (m_box_index < m_objectives.size()) {
            m_model = m_box_models[m_box_index];
            ++m_box_index;           
            return l_true;
        }
        if (m_box_index != UINT_MAX && m_box_index >= m_objectives.size()) {
            m_box_index = UINT_MAX;
            return l_false;
        }
        m_box_index = 1;
        m_box_models.reset();
        lbool r = m_optsmt.box();
        for (unsigned i = 0, j = 0; r == l_true && i < m_objectives.size(); ++i) {
            objective const& obj = m_objectives[i];
            if (obj.m_type == O_MAXSMT) {
                solver::scoped_push _sp(get_solver());
                r = execute(obj, false, false);
                if (r == l_true) m_box_models.push_back(m_model.get());
            }
            else {
                m_box_models.push_back(m_optsmt.get_model(j));
                ++j;
            }
        }
        if (r == l_true && m_objectives.size() > 0) {
            m_model = m_box_models[0];
        }
        return r;
    }


    expr_ref context::mk_le(unsigned i, model_ref& mdl) {
        objective const& obj = m_objectives[i];
        return mk_cmp(false, mdl, obj);
    }
    
    expr_ref context::mk_ge(unsigned i, model_ref& mdl) {
        objective const& obj = m_objectives[i];
        return mk_cmp(true, mdl, obj);
    }
    
    
    expr_ref context::mk_gt(unsigned i, model_ref& mdl) {
        expr_ref result = mk_le(i, mdl);
        result = m.mk_not(result);
        return result;
    }

    expr_ref context::mk_cmp(bool is_ge, model_ref& mdl, objective const& obj) {
        rational k(0);
        expr_ref val(m), result(m);
        switch (obj.m_type) {
        case O_MINIMIZE:
            is_ge = !is_ge;
        case O_MAXIMIZE:
            VERIFY(mdl->eval(obj.m_term, val) && is_numeral(val, k));
            if (is_ge) {
                result = mk_ge(obj.m_term, val);
            }
            else {
                result = mk_ge(val, obj.m_term);
            }
            break;
        case O_MAXSMT: {
            pb_util      pb(m);
            unsigned sz = obj.m_terms.size();
            ptr_vector<expr> terms;
            vector<rational> coeffs;
            for (unsigned i = 0; i < sz; ++i) {
                terms.push_back(obj.m_terms[i]);
                coeffs.push_back(obj.m_weights[i]);
                VERIFY(mdl->eval(obj.m_terms[i], val));
                if (m.is_true(val)) {
                    k += obj.m_weights[i];
                }
            }
            if (is_ge) {
                result = pb.mk_ge(sz, coeffs.c_ptr(), terms.c_ptr(), k);
            }
            else {
                result = pb.mk_le(sz, coeffs.c_ptr(), terms.c_ptr(), k);
            }
            break;
        }
        }
        TRACE("opt", 
              tout << (is_ge?">= ":"<= ") << k << "\n";
              display_objective(tout, obj);
              tout << "\n";
              tout << result << "\n";);
        return result;
    }    

    expr_ref context::mk_ge(expr* t, expr* s) {
        expr_ref result(m);
        if (m_bv.is_bv(t)) {
            result = m_bv.mk_ule(s, t);
        }
        else {
            result = m_arith.mk_ge(t, s);
        }
        return result;
    }

    void context::yield() {
        m_pareto->get_model(m_model);
        update_bound(true);
        update_bound(false);
    }

    lbool context::execute_pareto() {
        
        if (!m_pareto) {
            set_pareto(alloc(gia_pareto, m, *this, m_solver.get(), m_params));
        }
        lbool is_sat = (*(m_pareto.get()))();
        if (is_sat != l_true) {
            set_pareto(0);
        }
        if (is_sat == l_true) {
            yield();
        }
        return is_sat;
    }

    std::string context::reason_unknown() const { 
        if (m_solver.get()) {
            return m_solver->reason_unknown();
        }
        return std::string("unknown"); 
    }

    void context::display_bounds(std::ostream& out, bounds_t const& b) const {
        for (unsigned i = 0; i < m_objectives.size(); ++i) {
            objective const& obj = m_objectives[i];
            display_objective(out, obj);
            if (obj.m_type == O_MAXIMIZE) {
                out << " |-> [" << b[i].first << ":" << b[i].second << "]\n";
            }
            else {
                out << " |-> [" << -b[i].second << ":" << -b[i].first << "]\n";
            }
        }        
    }

    solver& context::get_solver() { 
        return *m_solver.get(); 
    }

    void context::init_solver() {
        setup_arith_solver();
        #pragma omp critical (opt_context)
        {
            m_opt_solver = alloc(opt_solver, m, m_params, m_fm);
            m_opt_solver->set_logic(m_logic);
            m_solver = m_opt_solver.get();
        }
        if (opt_params(m_params).priority() == symbol("pareto") ||
            (opt_params(m_params).priority() == symbol("lex") && m_objectives.size() > 1)) {
            m_opt_solver->ensure_pb();
        }        
    }

    void context::setup_arith_solver() {
        opt_params p(m_params);        
        if (p.optsmt_engine() == symbol("symba") ||
            p.optsmt_engine() == symbol("farkas")) {
            std::stringstream strm;
            strm << AS_OPTINF;
            gparams::set("smt.arith.solver", strm.str().c_str());
        }
    }

    void context::update_solver() {
        if (!m_enable_sat || !probe_bv()) {
            return;
        }
        if (m_maxsat_engine != symbol("maxres") &&
            m_maxsat_engine != symbol("pd-maxres") &&
            m_maxsat_engine != symbol("bcd2") &&
            m_maxsat_engine != symbol("sls")) {
            return;
        }
        if (opt_params(m_params).priority() == symbol("pareto")) {
            return;
        }
        m_params.set_bool("minimize_core_partial", true); // false);
        m_params.set_bool("minimize_core", true);
        m_sat_solver = mk_inc_sat_solver(m, m_params);
        unsigned sz = get_solver().get_num_assertions();
        for (unsigned i = 0; i < sz; ++i) {
            m_sat_solver->assert_expr(get_solver().get_assertion(i));
        }   
        #pragma omp critical (opt_context)
        {
            m_solver = m_sat_solver.get();
        }
    }

    void context::enable_sls(bool force) {
        if ((force || m_enable_sls) && m_sat_solver.get()) {
            m_params.set_bool("optimize_model", true);
            m_sat_solver->updt_params(m_params);
        }
    }

    struct context::is_bv {
        struct found {};
        ast_manager& m;
        pb_util      pb;
        bv_util      bv;
        is_bv(ast_manager& m): m(m), pb(m), bv(m) {}
        void operator()(var *) { throw found(); }
        void operator()(quantifier *) { throw found(); }
        void operator()(app *n) {
            family_id fid = n->get_family_id();
            if (fid != m.get_basic_family_id() &&
                fid != pb.get_family_id() &&
                fid != bv.get_family_id() &&
                !is_uninterp_const(n)) {
                throw found();
            }
        }        
    };

    bool context::probe_bv() {
        expr_fast_mark1 visited;
        is_bv proc(m);
        try {
            for (unsigned i = 0; i < m_objectives.size(); ++i) {
                objective & obj = m_objectives[i];
                if (obj.m_type != O_MAXSMT) return false;
                maxsmt& ms = *m_maxsmts.find(obj.m_id);
                for (unsigned j = 0; j < ms.size(); ++j) {
                    quick_for_each_expr(proc, visited, ms[j]);
                }
            }
            unsigned sz = get_solver().get_num_assertions();
            for (unsigned i = 0; i < sz; i++) {
                quick_for_each_expr(proc, visited, get_solver().get_assertion(i));
            }
            for (unsigned i = 0; i < m_hard_constraints.size(); ++i) {
                quick_for_each_expr(proc, visited, m_hard_constraints[i].get());
            }
        }
        catch (is_bv::found) {
            return false;
        }
        return true;
    }

    struct context::is_propositional_fn {
        struct found {};
        ast_manager& m;
        is_propositional_fn(ast_manager& m): m(m) {}
        void operator()(var *) { throw found(); }
        void operator()(quantifier *) { throw found(); }
        void operator()(app *n) {
            family_id fid = n->get_family_id();
            if (fid != m.get_basic_family_id() &&
                !is_uninterp_const(n)) {
                throw found();
            }
        }        
    };

    bool context::is_propositional(expr* p) {
        expr* np;
        if (is_uninterp_const(p) || (m.is_not(p, np) && is_uninterp_const(np))) {
            return true;
        }
        is_propositional_fn proc(m);
        expr_fast_mark1 visited;
        try {
            quick_for_each_expr(proc, visited, p);
        }
        catch (is_propositional_fn::found) {
            return false;
        }
        return true;
    }


    void context::add_maxsmt(symbol const& id) {
        maxsmt* ms = alloc(maxsmt, *this);
        ms->updt_params(m_params);
        #pragma omp critical (opt_context)
        {
            m_maxsmts.insert(id, ms);
        }
    }

    bool context::is_numeral(expr* e, rational & n) const {
        unsigned sz;
        return m_arith.is_numeral(e, n) || m_bv.is_numeral(e, n, sz);
    }

    void context::normalize() {
        expr_ref_vector fmls(m);
        to_fmls(fmls);
        simplify_fmls(fmls);
        from_fmls(fmls);
    }

    void context::simplify_fmls(expr_ref_vector& fmls) {
        if (m_is_clausal) {
            return;
        }

        goal_ref g(alloc(goal, m, true, false));
        for (unsigned i = 0; i < fmls.size(); ++i) {
            g->assert_expr(fmls[i].get());
        }
        tactic_ref tac0 = 
            and_then(mk_simplify_tactic(m), 
                     mk_propagate_values_tactic(m),
                     mk_solve_eqs_tactic(m),
                     // NB: mk_elim_uncstr_tactic(m) is not sound with soft constraints
                     mk_simplify_tactic(m));   
        opt_params optp(m_params);
        tactic_ref tac2, tac3, tac4;
        if (optp.elim_01()) {
            tac2 = mk_elim01_tactic(m);
            tac3 = mk_lia2card_tactic(m);
<<<<<<< HEAD
            params_ref lia_p;
            lia_p.set_bool("compile_equality", optp.pb_compile_equality());
            tac3->updt_params(lia_p);
            set_simplify(and_then(tac0.get(), tac2.get(), tac3.get(), mk_simplify_tactic(m)));
=======
            tac4 = mk_eq2bv_tactic(m);
            params_ref lia_p;
            lia_p.set_bool("compile_equality", optp.pb_compile_equality());
            tac3->updt_params(lia_p);
            set_simplify(and_then(tac0.get(), tac2.get(), tac3.get(), tac4.get(), mk_simplify_tactic(m)));
>>>>>>> 09980a49
        }
        else {
            tactic_ref tac1 = 
                and_then(tac0.get(),
                         mk_simplify_tactic(m));            
            set_simplify(tac1.get());
        }
        proof_converter_ref pc;
        expr_dependency_ref core(m);
        goal_ref_buffer result;
        (*m_simplify)(g, result, m_model_converter, pc, core); 
        SASSERT(result.size() == 1);
        goal* r = result[0];
        fmls.reset();
        expr_ref tmp(m);
        for (unsigned i = 0; i < r->size(); ++i) {
            fmls.push_back(r->form(i));
        }        
    }

    bool context::is_maximize(expr* fml, app_ref& term, expr*& orig_term, unsigned& index) {
        if (is_app(fml) && m_objective_fns.find(to_app(fml)->get_decl(), index) && 
            m_objectives[index].m_type == O_MAXIMIZE) {
            term = to_app(to_app(fml)->get_arg(0));
            orig_term = m_objective_orig.find(to_app(fml)->get_decl());
            return true;
        }
        return false;
    }

    bool context::is_minimize(expr* fml, app_ref& term, expr*& orig_term, unsigned& index) {
        if (is_app(fml) && m_objective_fns.find(to_app(fml)->get_decl(), index) && 
            m_objectives[index].m_type == O_MINIMIZE) {
            term = to_app(to_app(fml)->get_arg(0));
            orig_term = m_objective_orig.find(to_app(fml)->get_decl());
            return true;
        }
        return false;
    }

    bool context::is_maxsat(expr* fml, expr_ref_vector& terms, 
                            vector<rational>& weights, rational& offset, 
                            bool& neg, symbol& id, unsigned& index) {
        if (!is_app(fml)) return false;
        neg = false;
        app* a = to_app(fml);
        if (m_objective_fns.find(a->get_decl(), index) && m_objectives[index].m_type == O_MAXSMT) {
            for (unsigned i = 0; i < a->get_num_args(); ++i) {
                expr* arg = a->get_arg(i);
                if (m.is_true(arg)) {
                    // skip
                }
                else if (m.is_false(arg)) {
                    offset += m_objectives[index].m_weights[i];
                }
                else {
                    terms.push_back(arg);
                    weights.push_back(m_objectives[index].m_weights[i]);
                }
            } 
            id = m_objectives[index].m_id;
            return true;
        }
        app_ref term(m);
        expr* orig_term;
        offset = rational::zero();
        bool is_max = is_maximize(fml, term, orig_term, index);
        bool is_min = !is_max && is_minimize(fml, term, orig_term, index);
        if (is_min && get_pb_sum(term, terms, weights, offset)) {
            TRACE("opt", tout << "try to convert minimization" << mk_pp(term, m) << "\n";);
            // minimize 2*x + 3*y 
            // <=>
            // (assert-soft (not x) 2)
            // (assert-soft (not y) 3)
            //
            for (unsigned i = 0; i < weights.size(); ++i) {
                if (weights[i].is_neg()) {
                    offset += weights[i];
                    weights[i].neg();
                }
                else {
                    terms[i] = m.mk_not(terms[i].get());
                }
            }
            TRACE("opt", 
                  tout << "Convert minimization " << mk_pp(orig_term, m) << "\n";
                  tout << "to maxsat: " << term << "\n";
                  for (unsigned i = 0; i < weights.size(); ++i) {
                      tout << mk_pp(terms[i].get(), m) << ": " << weights[i] << "\n";
                  }
                  tout << "offset: " << offset << "\n";
                  );
            std::ostringstream out;
            out << mk_pp(orig_term, m);
            id = symbol(out.str().c_str());
            return true;
        }
        if (is_max && get_pb_sum(term, terms, weights, offset)) {
            TRACE("opt", tout << "try to convert maximization" << mk_pp(term, m) << "\n";);
            // maximize 2*x + 3*y - z 
            // <=>
            // (assert-soft x 2)
            // (assert-soft y 3)
            // (assert-soft (not z) 1)
            // offset := 6
            // maximize = offset - penalty
            // 
            for (unsigned i = 0; i < weights.size(); ++i) {
                if (weights[i].is_neg()) {
                    weights[i].neg();
                    terms[i] = m.mk_not(terms[i].get());
                }
                offset += weights[i];
            }
            neg = true;
            std::ostringstream out;
            out << mk_pp(orig_term, m);
            id = symbol(out.str().c_str());
            return true;
        }
        if ((is_max || is_min) && m_bv.is_bv(term)) {
            offset.reset();
            unsigned bv_size = m_bv.get_bv_size(term);
            expr_ref val(m);
            val = m_bv.mk_numeral(is_max, 1);
            for (unsigned i = 0; i < bv_size; ++i) {
                rational w = power(rational(2),i);
                weights.push_back(w);
                terms.push_back(m.mk_eq(val, m_bv.mk_extract(i, i, term)));
                if (is_max) {
                    offset += w;
                }
            }
            neg = is_max;
            std::ostringstream out;
            out << mk_pp(orig_term, m);
            id = symbol(out.str().c_str());
            return true;            
        }
        return false;
    }

    expr* context::mk_objective_fn(unsigned index, objective_t ty, unsigned sz, expr*const* args) {
        ptr_vector<sort> domain;
        for (unsigned i = 0; i < sz; ++i) {
            domain.push_back(m.get_sort(args[i]));
        }
        char const* name = "";
        switch(ty) {
        case O_MAXIMIZE: name = "maximize"; break;
        case O_MINIMIZE: name = "minimize"; break;
        case O_MAXSMT: name = "maxsat"; break;
        default: break;
        }
        func_decl* f = m.mk_fresh_func_decl(name,"", domain.size(), domain.c_ptr(), m.mk_bool_sort());
        m_objective_fns.insert(f, index);
        m_objective_refs.push_back(f);
        if (sz > 0) {
            m_objective_orig.insert(f, args[0]);
        }
        return m.mk_app(f, sz, args);
    }

    expr* context::mk_maximize(unsigned index, app* t) {
        expr* t_ = t;
        return mk_objective_fn(index, O_MAXIMIZE, 1, &t_);
    }

    expr* context::mk_minimize(unsigned index, app* t) {
        expr* t_ = t;
        return mk_objective_fn(index, O_MINIMIZE, 1, &t_);
    }

    expr* context::mk_maxsat(unsigned index, unsigned num_fmls, expr* const* fmls) {
        return mk_objective_fn(index, O_MAXSMT, num_fmls, fmls);
    }

    void context::from_fmls(expr_ref_vector const& fmls) {
        TRACE("opt",
              for (unsigned i = 0; i < fmls.size(); ++i) {
                  tout << mk_pp(fmls[i], m) << "\n";
              });
        m_hard_constraints.reset();
        expr* orig_term;
        for (unsigned i = 0; i < fmls.size(); ++i) {
            expr* fml = fmls[i];
            app_ref tr(m);
            expr_ref_vector terms(m);
            vector<rational> weights;
            rational offset(0);
            unsigned index;
            symbol id;
            bool neg;
            if (is_maxsat(fml, terms, weights, offset, neg, id, index)) {
                objective& obj = m_objectives[index];
                if (obj.m_type != O_MAXSMT) {
                    // change from maximize/minimize.
                    obj.m_id = id;
                    obj.m_type = O_MAXSMT;
                    obj.m_weights.append(weights);
                    SASSERT(!m_maxsmts.contains(id));
                    add_maxsmt(id);
                }
                mk_atomic(terms);
                SASSERT(obj.m_id == id);
                obj.m_terms.reset();
                obj.m_terms.append(terms);
                obj.m_adjust_value.set_offset(offset);
                obj.m_adjust_value.set_negate(neg);
                m_maxsmts.find(id)->set_adjust_value(obj.m_adjust_value);
                TRACE("opt", tout << "maxsat: " << id << " offset:" << offset << "\n";);
            }
            else if (is_maximize(fml, tr, orig_term, index)) {
                purify(tr);
                m_objectives[index].m_term = tr;
            }
            else if (is_minimize(fml, tr, orig_term, index)) {
                purify(tr);
                m_objectives[index].m_term = tr;
                m_objectives[index].m_adjust_value.set_negate(true);
            }
            else {
                m_hard_constraints.push_back(fml);
            }
        }
    }

    void context::purify(app_ref& term) {
        filter_model_converter_ref fm;
        if (m_arith.is_add(term)) {
            expr_ref_vector args(m);
            unsigned sz = term->get_num_args();
            for (unsigned i = 0; i < sz; ++i) {
                expr* arg = term->get_arg(i);
                if (is_mul_const(arg)) {
                    args.push_back(arg);
                }
                else {
                    args.push_back(purify(fm, arg));
                }
            }
            term = m_arith.mk_add(args.size(), args.c_ptr());
        }
        else if (m_arith.is_arith_expr(term) && !is_mul_const(term)) {
            TRACE("opt", tout << "Purifying " << term << "\n";);
            term = purify(fm, term);
        }
        if (fm) {
            m_model_converter = concat(m_model_converter.get(), fm.get());
        }
    }

    bool context::is_mul_const(expr* e) {
        expr* e1, *e2;
        return 
            is_uninterp_const(e) ||
            m_arith.is_numeral(e) ||
            (m_arith.is_mul(e, e1, e2) && m_arith.is_numeral(e1) && is_uninterp_const(e2)) ||
            (m_arith.is_mul(e, e2, e1) && m_arith.is_numeral(e1) && is_uninterp_const(e2));
    }

    app* context::purify(filter_model_converter_ref& fm, expr* term) {
       std::ostringstream out;
       out << mk_pp(term, m);
       app* q = m.mk_fresh_const(out.str().c_str(), m.get_sort(term));
       if (!fm) fm = alloc(filter_model_converter, m);
       m_hard_constraints.push_back(m.mk_eq(q, term));
       fm->insert(q->get_decl());                
       return q;
    }

    /**
       To select the proper theory solver we have to ensure that all theory 
       symbols from soft constraints are reflected in the hard constraints.

       - filter "obj" from generated model.
     */
    void context::mk_atomic(expr_ref_vector& terms) {
        filter_model_converter_ref fm;
        for (unsigned i = 0; i < terms.size(); ++i) {
            expr_ref p(terms[i].get(), m);
            app_ref q(m);
            if (is_propositional(p)) {
                terms[i] = p;
            }
            else {
                terms[i] = purify(fm, p);
            }
        }
        if (fm) {
            m_model_converter = concat(m_model_converter.get(), fm.get());
        }
    }

    void context::to_fmls(expr_ref_vector& fmls) {
        m_objective_fns.reset();
        fmls.append(m_hard_constraints);
        for (unsigned i = 0; i < m_objectives.size(); ++i) {
            objective const& obj = m_objectives[i];
            switch(obj.m_type) {
            case O_MINIMIZE:
                fmls.push_back(mk_minimize(i, obj.m_term));
                break;
            case O_MAXIMIZE:
                fmls.push_back(mk_maximize(i, obj.m_term));
                break;
            case O_MAXSMT: 
                fmls.push_back(mk_maxsat(i, obj.m_terms.size(), obj.m_terms.c_ptr()));
                break;
            }
        }
        TRACE("opt",
              for (unsigned i = 0; i < fmls.size(); ++i) {
                  tout << mk_pp(fmls[i].get(), m) << "\n";
              });
    }

    void context::internalize() {
        for (unsigned i = 0; i < m_objectives.size(); ++i) {
            objective & obj = m_objectives[i];
            switch(obj.m_type) {
            case O_MINIMIZE: {
                app_ref tmp(m);
                tmp = m_arith.mk_uminus(obj.m_term);
                obj.m_index = m_optsmt.add(tmp);
                break;
            }
            case O_MAXIMIZE:
                obj.m_index = m_optsmt.add(obj.m_term);
                break;
            case O_MAXSMT: {
                maxsmt& ms = *m_maxsmts.find(obj.m_id);
                for (unsigned j = 0; j < obj.m_terms.size(); ++j) {
                    ms.add(obj.m_terms[j].get(), obj.m_weights[j]);        
                }
                break;
            }
            }
        }
    }

    void context::update_bound(bool is_lower) {
        expr_ref val(m);
        if (!m_model.get()) return;
        for (unsigned i = 0; i < m_objectives.size(); ++i) {
            objective const& obj = m_objectives[i];
            rational r;
            switch(obj.m_type) {
            case O_MINIMIZE: {
                bool evaluated = m_model->eval(obj.m_term, val);
                TRACE("opt", tout << obj.m_term << " " << val << " " << evaluated << " " << is_numeral(val, r) << "\n";);
                if (evaluated && is_numeral(val, r)) {
                    inf_eps val = inf_eps(obj.m_adjust_value(r));
                    TRACE("opt", tout << "adjusted value: " << val << "\n";);
                    if (is_lower) {
                        m_optsmt.update_lower(obj.m_index, val);
                    }
                    else {
                        m_optsmt.update_upper(obj.m_index, val);
                    }
                }
                break;
            }
            case O_MAXIMIZE: {
                bool evaluated = m_model->eval(obj.m_term, val);
                TRACE("opt", tout << obj.m_term << " " << val << "\n";);
                if (evaluated && is_numeral(val, r)) {
                    inf_eps val = inf_eps(obj.m_adjust_value(r));
                    TRACE("opt", tout << "adjusted value: " << val << "\n";);
                    if (is_lower) {
                        m_optsmt.update_lower(obj.m_index, val);
                    }
                    else {
                        m_optsmt.update_upper(obj.m_index, val);
                    }
                }
                break;
            }
            case O_MAXSMT: {
                bool ok = true;
                for (unsigned j = 0; ok && j < obj.m_terms.size(); ++j) {
                    bool evaluated = m_model->eval(obj.m_terms[j], val);
                    TRACE("opt", tout << mk_pp(obj.m_terms[j], m) << " " << val << "\n";);
                    if (evaluated) {
                        if (!m.is_true(val)) {
                            r += obj.m_weights[j];
                        }
                    }
                    else {
                        ok = false;
                    }
                }
                if (ok) {
                    maxsmt& ms = *m_maxsmts.find(obj.m_id);
                    if (is_lower) {
                        ms.update_upper(r);
                        TRACE("opt", tout << r << " " << ms.get_upper() << "\n";);                        
                    }
                    else {
                        ms.update_lower(r);
                        TRACE("opt", tout << r << " " << ms.get_lower() << "\n";);                        
                    }
                }
                break;
            }
            }
        }
    }

    void context::display_benchmark() {
        if (opt_params(m_params).dump_benchmarks() && 
            sat_enabled() && 
            m_objectives.size() == 1 &&
            m_objectives[0].m_type == O_MAXSMT
            ) {
            objective& o = m_objectives[0];
            unsigned sz = o.m_terms.size();
            inc_sat_display(verbose_stream(), get_solver(), sz, o.m_terms.c_ptr(), o.m_weights.c_ptr());
        }
    }

    void context::display(std::ostream& out) {
        display_assignment(out);
    }

    void context::display_assignment(std::ostream& out) {
        for (unsigned i = 0; i < m_scoped_state.m_objectives.size(); ++i) {
            objective const& obj = m_scoped_state.m_objectives[i];
            display_objective(out, obj);
            if (get_lower_as_num(i) != get_upper_as_num(i)) {
                out << " |-> [" << get_lower(i) << ":" << get_upper(i) << "]\n";
            }
            else {
                out << " |-> " << get_lower(i) << "\n";
            }
        }
    }

    void context::display_objective(std::ostream& out, objective const& obj) const {
        switch(obj.m_type) {
        case O_MAXSMT: {
            symbol s = obj.m_id;
            if (s != symbol::null) {
                out << s;
            }
            break;
        }
        default:
            out << obj.m_term;
            break;
        }
    }

    inf_eps context::get_lower_as_num(unsigned idx) {
        if (idx > m_objectives.size()) {
            throw default_exception("index out of bounds"); 
        }
        objective const& obj = m_objectives[idx];
        switch(obj.m_type) {
        case O_MAXSMT: 
            return inf_eps(m_maxsmts.find(obj.m_id)->get_lower());
        case O_MINIMIZE:
            return obj.m_adjust_value(m_optsmt.get_upper(obj.m_index));
        case O_MAXIMIZE: 
            return obj.m_adjust_value(m_optsmt.get_lower(obj.m_index));
        default:
            UNREACHABLE();
            return inf_eps();
        }        
    }

    inf_eps context::get_upper_as_num(unsigned idx) {
        if (idx > m_objectives.size()) {
            throw default_exception("index out of bounds"); 
        }
        objective const& obj = m_objectives[idx];
        switch(obj.m_type) {
        case O_MAXSMT: 
            return inf_eps(m_maxsmts.find(obj.m_id)->get_upper());
        case O_MINIMIZE:
            return obj.m_adjust_value(m_optsmt.get_lower(obj.m_index));
        case O_MAXIMIZE: 
            return obj.m_adjust_value(m_optsmt.get_upper(obj.m_index));
        default:
            UNREACHABLE();
            return inf_eps();
        }
    }

    expr_ref context::get_lower(unsigned idx) {
        return to_expr(get_lower_as_num(idx));
    }

    expr_ref context::get_upper(unsigned idx) {
        return to_expr(get_upper_as_num(idx));
    }

    expr_ref context::to_expr(inf_eps const& n) {
        rational inf = n.get_infinity();
        rational r   = n.get_rational();
        rational eps = n.get_infinitesimal();
        expr_ref_vector args(m);
        if (!inf.is_zero()) {
            expr* oo = m.mk_const(symbol("oo"), m_arith.mk_int());
            if (inf.is_one()) {
                args.push_back(oo);
            }
            else {
                args.push_back(m_arith.mk_mul(m_arith.mk_numeral(inf, inf.is_int()), oo));
            }
        }
        if (!r.is_zero()) {
            args.push_back(m_arith.mk_numeral(r, r.is_int()));
        }
        if (!eps.is_zero()) {
            expr* ep = m.mk_const(symbol("epsilon"), m_arith.mk_real());
            if (eps.is_one()) {
                args.push_back(ep);
            }
            else {
                args.push_back(m_arith.mk_mul(m_arith.mk_numeral(eps, eps.is_int()), ep));
            }
        }
        switch(args.size()) {
        case 0: return expr_ref(m_arith.mk_numeral(rational(0), true), m);
        case 1: return expr_ref(args[0].get(), m);
        default: return expr_ref(m_arith.mk_add(args.size(), args.c_ptr()), m);
        }
    }
       
    void context::set_simplify(tactic* tac) {
        #pragma omp critical (opt_context)
        {
            m_simplify = tac;
        }
    }

    void context::clear_state() {
        set_pareto(0);
        m_box_index = UINT_MAX;
        m_model.reset();
    }

    void context::set_pareto(pareto_base* p) {
        #pragma omp critical (opt_context)
        {
            m_pareto = p;
        }
    }

    void context::set_cancel(bool f) {
        #pragma omp critical (opt_context)
        {
            if (m_solver) {
                if (f) m_solver->cancel(); else m_solver->reset_cancel();
            }
            if (m_pareto) {
                m_pareto->set_cancel(f);
            }
            if (m_simplify) {
                if (f) m_simplify->cancel(); else m_solver->reset_cancel();
            }
            map_t::iterator it = m_maxsmts.begin(), end = m_maxsmts.end();
            for (; it != end; ++it) {
                it->m_value->set_cancel(f);
            }            
        }
        m_optsmt.set_cancel(f);
    }

    void context::collect_statistics(statistics& stats) const {
        if (m_solver) {
            m_solver->collect_statistics(stats);
        }
        if (m_simplify) {
            m_simplify->collect_statistics(stats);
        }
        map_t::iterator it = m_maxsmts.begin(), end = m_maxsmts.end();
        for (; it != end; ++it) {
            it->m_value->collect_statistics(stats);
        }        
        get_memory_statistics(stats);
    }

    void context::collect_param_descrs(param_descrs & r) {
        opt_params::collect_param_descrs(r);
    }
    
    void context::updt_params(params_ref& p) {
        m_params.append(p);
        if (m_solver) {
            m_solver->updt_params(m_params);
        }
        m_optsmt.updt_params(m_params);
        map_t::iterator it = m_maxsmts.begin(), end = m_maxsmts.end();
        for (; it != end; ++it) {
            it->m_value->updt_params(m_params);
        }
        opt_params _p(p);
        m_enable_sat = _p.enable_sat();
        m_enable_sls = _p.enable_sls();
        m_maxsat_engine = _p.maxsat_engine();
        m_pp_neat = _p.pp_neat();
    }

    std::string context::to_string() const {
        smt2_pp_environment_dbg env(m);
        ast_pp_util visitor(m);
        std::ostringstream out;
#define PP(_e_) ast_smt2_pp(out, _e_, env);
        visitor.collect(m_scoped_state.m_hard);
                
        for (unsigned i = 0; i < m_scoped_state.m_objectives.size(); ++i) {
            objective const& obj = m_scoped_state.m_objectives[i];
            switch(obj.m_type) {
            case O_MAXIMIZE: 
            case O_MINIMIZE:
                visitor.collect(obj.m_term);
                break;
            case O_MAXSMT: 
                visitor.collect(obj.m_terms);
                break;
            default: 
                UNREACHABLE();
                break;
            }
        }

        visitor.display_decls(out);
        visitor.display_asserts(out, m_scoped_state.m_hard, m_pp_neat);
        for (unsigned i = 0; i < m_scoped_state.m_objectives.size(); ++i) {
            objective const& obj = m_scoped_state.m_objectives[i];
            switch(obj.m_type) {
            case O_MAXIMIZE: 
                out << "(maximize ";
                PP(obj.m_term);
                out << ")\n";
                break;
            case O_MINIMIZE:
                out << "(minimize ";
                PP(obj.m_term);
                out << ")\n";
                break;
            case O_MAXSMT: 
                for (unsigned j = 0; j < obj.m_terms.size(); ++j) {
                    out << "(assert-soft ";
                    PP(obj.m_terms[j]);
                    rational w = obj.m_weights[j];
                    if (w.is_int()) {
                        out << " :weight " << w;
                    }
                    else {
                        out << " :dweight " << w;
                    }
                    if (obj.m_id != symbol::null) {
                        out << " :id " << obj.m_id;
                    }
                    out << ")\n";
                }
                break;
            default: 
                UNREACHABLE();
                break;
            }
        }        
        
        param_descrs descrs;
        collect_param_descrs(descrs);
        m_params.display_smt2(out, "opt", descrs);
        
        out << "(check-sat)\n"; 
        return out.str();
    }

    void context::validate_lex() {
        rational r1;
        expr_ref val(m);
        for (unsigned i = 0; i < m_objectives.size(); ++i) {
            objective const& obj = m_objectives[i];
            switch(obj.m_type) {
            case O_MINIMIZE:
            case O_MAXIMIZE: {
                inf_eps n = m_optsmt.get_lower(obj.m_index);
                if (m_optsmt.objective_is_model_valid(obj.m_index) && 
                    n.get_infinity().is_zero() &&
                    n.get_infinitesimal().is_zero() &&
                    m_model->eval(obj.m_term, val) &&
                    is_numeral(val, r1)) {
                    rational r2 = n.get_rational();
                    if (obj.m_type == O_MINIMIZE) {
                        r1.neg();
                    }
                    CTRACE("opt", r1 != r2, tout << obj.m_term << " evaluates to " << r1 << " but has objective " << r2 << "\n";);
                    CTRACE("opt", r1 != r2, model_smt2_pp(tout, m, *m_model, 0););
                    SASSERT(r1 == r2);
                }
                break;
            }
            case O_MAXSMT: {
                rational value(0);
                for (unsigned i = 0; i < obj.m_terms.size(); ++i) {
                    VERIFY(m_model->eval(obj.m_terms[i], val));
                    if (!m.is_true(val)) {
                        value += obj.m_weights[i];
                    }
                    // TBD: check that optimal was not changed.
                }
                TRACE("opt", tout << "value " << value << "\n";);
                break;
            }
            }       
        } 
    }
}<|MERGE_RESOLUTION|>--- conflicted
+++ resolved
@@ -656,18 +656,11 @@
         if (optp.elim_01()) {
             tac2 = mk_elim01_tactic(m);
             tac3 = mk_lia2card_tactic(m);
-<<<<<<< HEAD
-            params_ref lia_p;
-            lia_p.set_bool("compile_equality", optp.pb_compile_equality());
-            tac3->updt_params(lia_p);
-            set_simplify(and_then(tac0.get(), tac2.get(), tac3.get(), mk_simplify_tactic(m)));
-=======
             tac4 = mk_eq2bv_tactic(m);
             params_ref lia_p;
             lia_p.set_bool("compile_equality", optp.pb_compile_equality());
             tac3->updt_params(lia_p);
             set_simplify(and_then(tac0.get(), tac2.get(), tac3.get(), tac4.get(), mk_simplify_tactic(m)));
->>>>>>> 09980a49
         }
         else {
             tactic_ref tac1 = 
